#include "file_dialog.h"
#include <QDebug>
#include <QEvent>
#include <QDialogButtonBox>
#include <QPushButton>

namespace mesytec
{
namespace mvp
{
/**
 * QFileDialog specialization which allows to choose a directory or a file.
 */
FileDialog::FileDialog(QWidget *parent)
  : QFileDialog(parent)
{
  setOption(QFileDialog::DontUseNativeDialog);
  setFileMode(QFileDialog::Directory);
<<<<<<< HEAD
  setNameFilter("MVP files (*.mvp *.bin)");
=======
  setNameFilter("MVP files (*.mvp *.bin *.key)");
>>>>>>> 3fb8f476

  auto open_button = get_open_button();

  open_button->installEventFilter(this);
  open_button->disconnect(SIGNAL(clicked()));
  connect(open_button, SIGNAL(clicked()), this, SLOT(handle_open_button_clicked()));
}

bool FileDialog::eventFilter(QObject *watched, QEvent *event)
{
  auto open_button = get_open_button();

  if (open_button == watched
    && event->type() == QEvent::EnabledChange) {
    open_button->setEnabled(true);
  }

  return QFileDialog::eventFilter(watched, event);
}

QPushButton *FileDialog::get_open_button() const
{
  return findChild<QDialogButtonBox *>()->button(
    QDialogButtonBox::Open);
}

void FileDialog::handle_open_button_clicked()
{
  auto selected = selectedFiles().value(0, QString());

  QFileInfo fi(selected);

  if (fi.exists()) {
    done(QDialog::Accepted);
  }
}

} // ns mvp
} // ns mesytec<|MERGE_RESOLUTION|>--- conflicted
+++ resolved
@@ -16,11 +16,7 @@
 {
   setOption(QFileDialog::DontUseNativeDialog);
   setFileMode(QFileDialog::Directory);
-<<<<<<< HEAD
-  setNameFilter("MVP files (*.mvp *.bin)");
-=======
   setNameFilter("MVP files (*.mvp *.bin *.key)");
->>>>>>> 3fb8f476
 
   auto open_button = get_open_button();
 
